--- conflicted
+++ resolved
@@ -241,32 +241,6 @@
 
         index = this.reprs.findIndex(repr => repr instanceof StreamingDataRepr);
         if (index >= 0) {
-<<<<<<< HEAD
-            // surprisingly using monaco.editor.colorizeElement breaks the theme of the whole app! WAT?
-            return monaco.editor.colorize(this.typeName, "scala", {}).then(typeHTML => {
-                const streamingRepr = this.reprs[index] as StreamingDataRepr;
-                const frag = document.createDocumentFragment();
-                const resultType = span(['result-type'], []).attr("data-lang" as any, "scala");
-                resultType.innerHTML = typeHTML;
-                // Why do they put a <br> in there?
-                [...resultType.getElementsByTagName("br")].forEach(br => {if (br && br.parentNode) br.parentNode.removeChild(br)});
-                const el = div([], [
-                    h4(['result-name-and-type'], [
-                        span(['result-name'], [this.name]), ': ', resultType,
-                        iconButton(['view-data'], 'View data', 'table', '[View]')
-                            .click(_ => valueInspector.inspect(this, cell.notebook, 'View data')),
-                        iconButton(['plot-data'], 'Plot data', 'chart-bar', '[Plot]')
-                            .click(_ => {
-                                valueInspector.setParent(cell);
-                                valueInspector.inspect(this, cell.notebook, 'Plot data');
-                            })
-                    ]),
-                    displaySchema(streamingRepr.dataType)
-                ]);
-                frag.appendChild(el);
-                return ["text/html", frag];
-            })
-=======
             const repr = this.reprs[index] as StreamingDataRepr;
             if (repr.dataType instanceof StructType) {
                 // surprisingly using monaco.editor.colorizeElement breaks the theme of the whole app! WAT?
@@ -283,11 +257,11 @@
                         h4(['result-name-and-type'], [
                             span(['result-name'], [this.name]), ': ', resultType,
                             iconButton(['view-data'], 'View data', 'table', '[View]')
-                                .click(_ => valueInspector.inspect(this, cell.path, 'View data')),
+                                .click(_ => valueInspector.inspect(this, cell.notebook, 'View data')),
                             iconButton(['plot-data'], 'Plot data', 'chart-bar', '[Plot]')
                                 .click(_ => {
                                     valueInspector.setParent(cell);
-                                    valueInspector.inspect(this, cell.path, 'Plot data');
+                                    valueInspector.inspect(this, cell.notebook, 'Plot data');
                                 })
                         ]),
                         displaySchema(streamingRepr.dataType)
@@ -298,7 +272,6 @@
             } else if (repr.knownSize && repr.knownSize > 0) {
                 // TODO: get a batch of data?
             }
->>>>>>> 8ce28652
         }
 
         index = this.reprs.findIndex(repr => repr instanceof DataRepr);
